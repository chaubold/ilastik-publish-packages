
recipe-specs:

    - name: lemon
      recipe-repo: https://github.com/ilastik/ilastik-build-conda
      tag: clang-py3
      recipe-subdir: lemon
      
      # Optional specs
      environment: {}
<<<<<<< HEAD
      no-test: false
    
=======
      no_test: false

    # FIXME: We would like to use conda-forge's package for vigra,
    # but it doesn't build WITH_LEMON yet.
>>>>>>> 89896497
    - name: vigra
      recipe-repo: https://github.com/ilastik/ilastik-build-conda
      tag: clang-py3
      recipe-subdir: vigra
      environment:
        VIGRA_SKIP_TESTS: 0
      no-test: false
    
    - name: dpct
      recipe-repo: https://github.com/chaubold/dpct
      tag: master
      recipe-subdir: conda-recipe
    
    - name: yapsy
      recipe-repo: https://github.com/ilastik/ilastik-build-conda
      tag: clang-py3
      recipe-subdir: yapsy

    - name: hytra
      recipe-repo: https://github.com/chaubold/hytra
      tag: master
      recipe-subdir: conda-recipe
    
    - name: iiboost
      recipe-repo: https://github.com/stuarteberg/iiboost
      tag: clang
      recipe-subdir: conda-recipe
        
    - name: ilastik-feature-selection
      recipe-repo: https://github.com/ilastik/ilastik-feature-selection
      tag: master
      recipe-subdir: conda-recipe
      no-test: true
      conda-build-flags: --no-remove-work-dir

    - name: ilastiktools
      recipe-repo: https://github.com/ilastik/ilastiktools
      tag: master
      recipe-subdir: conda-recipe
    
    - name: ilastikrag
      recipe-repo: https://github.com/stuarteberg/ilastikrag
      tag: master 
      recipe-subdir: conda-recipe

    - name: mamutexport
      recipe-repo: https://github.com/Beinabih/MaMutConverter
      tag: master
      recipe-subdir: conda-recipe

    - name: pytiff
      recipe-repo: https://github.com/ilastik/ilastik-build-conda
      tag: clang-py3
      recipe-subdir: pytiff
    
    # tifffile is available from conda-forge, but we need an old version of it...
    - name: tifffile
      recipe-repo: https://github.com/ilastik/ilastik-build-conda
      tag: clang-py3
      recipe-subdir: tifffile

    - name: numpy-allocation-tracking
      recipe-repo: https://github.com/ilastik/numpy-allocation-tracking
      tag: master
      recipe-subdir: conda-recipe

    - name: wsdt
      recipe-repo: https://github.com/ilastik/wsdt
      tag: master
      recipe-subdir: conda-recipe

    - name: numpy-allocation-tracking
      recipe-repo: https://github.com/stuarteberg/numpy-allocation-tracking
      tag: master
      recipe-subdir: conda-recipe

    - name: ilastik-meta
      recipe-repo: https://github.com/ilastik/ilastik-build-conda
      tag: clang-py3
      recipe-subdir: ilastik-meta
    
    - name: ilastik-launch
      recipe-repo: https://github.com/ilastik/ilastik-build-conda
      tag: clang-py3
      recipe-subdir: ilastik-launch
    

#
# Need solvers for these packages
#    
#    - name: cplex-shared
#      recipe-repo: https://github.com/ilastik/ilastik-build-conda
#      tag: clang-py3
#      recipe-subdir: cplex-shared
#      environment:
#        CPLEX_ROOT_DIR: /Users/bergs/Applications/IBM/ILOG/CPLEX_Studio_Community127 
#
#    - name: gurobi-symlink
#      recipe-repo: https://github.com/ilastik/ilastik-build-conda
#      tag: clang-py3
#      recipe-subdir: gurobi-symlink
#      environment:
#        GUROBI_ROOT_DIR: /Library/gurobi702/mac64
#
#    - name: multi-hypotheses-tracking-with-gurobi
#      recipe-repo: https://github.com/chaubold/multiHypothesesTracking
#      tag: master
#      recipe-subdir: conda-recipe
#      environment:
#        WITH_GUROBI: 1
#        GUROBI_ROOT_DIR: /Library/gurobi702/mac64
#    
#    - name: multi-hypotheses-tracking-with-cplex
#      recipe-repo: https://github.com/chaubold/multiHypothesesTracking
#      tag: master
#      recipe-subdir: conda-recipe
#      environment:
#        WITH_CPLEX: 1
#        CPLEX_ROOT_DIR: /Users/bergs/Applications/IBM/ILOG/CPLEX_Studio_Community127 



# FIXME: nifty build doesn't support python 3 yet, or clang...
#    - name: nifty
#      recipe-repo: https://github.com/DerThorsten/nifty
#      tag: e330c2e # From 2017-04-07 (not sure if this works with python3)
#      recipe-subdir: conda-recipe
    
# FIXME: nifty build doesn't support python 3 yet, or clang...
#    - name: nifty-with-gurobi
#      recipe-repo: https://github.com/DerThorsten/nifty
#      tag: e330c2e # From 2017-04-07 (not sure if this works with python3)
#      recipe-subdir: conda-recipe
#      environment:
#        WITH_GUROBI: 1
#        GUROBI_ROOT_DIR: /Library/gurobi702/mac64

# FIXME: nifty build doesn't support python 3 yet, or clang...
#    - nifty-with-cplex
#      recipe-repo: https://github.com/DerThorsten/nifty
#      tag: e330c2e # From 2017-04-07 (not sure if this works with python3)
#      recipe-subdir: conda-recipe
#      environment:
#        WITH_CPLEX: 1
#        CPLEX_ROOT_DIR: /Users/bergs/Applications/IBM/ILOG/CPLEX_Studio_Community127 
<<<<<<< HEAD
=======

>>>>>>> 89896497
<|MERGE_RESOLUTION|>--- conflicted
+++ resolved
@@ -8,15 +8,10 @@
       
       # Optional specs
       environment: {}
-<<<<<<< HEAD
       no-test: false
-    
-=======
-      no_test: false
 
     # FIXME: We would like to use conda-forge's package for vigra,
     # but it doesn't build WITH_LEMON yet.
->>>>>>> 89896497
     - name: vigra
       recipe-repo: https://github.com/ilastik/ilastik-build-conda
       tag: clang-py3
@@ -85,11 +80,6 @@
 
     - name: wsdt
       recipe-repo: https://github.com/ilastik/wsdt
-      tag: master
-      recipe-subdir: conda-recipe
-
-    - name: numpy-allocation-tracking
-      recipe-repo: https://github.com/stuarteberg/numpy-allocation-tracking
       tag: master
       recipe-subdir: conda-recipe
 
@@ -162,7 +152,3 @@
 #      environment:
 #        WITH_CPLEX: 1
 #        CPLEX_ROOT_DIR: /Users/bergs/Applications/IBM/ILOG/CPLEX_Studio_Community127 
-<<<<<<< HEAD
-=======
-
->>>>>>> 89896497
